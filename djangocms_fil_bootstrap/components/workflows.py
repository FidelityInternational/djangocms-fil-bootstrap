from djangocms_moderation.models import Role, Workflow

from .base import Component


class Workflows(Component):
    field_name = "workflows"
    default_factory = dict

    def parse(self):
        roles = self.roles(self.bootstrap.data("roles").items())
        self.workflows(roles)

    def roles(self, roles):
        return {
            name: self.role(data) for name, data in roles
        }

<<<<<<< HEAD
    def role(self, incoming):
        outgoing = incoming
        if "user" in incoming:
            outgoing["user"] = self.bootstrap.users[incoming["user"]]
        if "group" in incoming:
            outgoing["group"] = self.bootstrap.groups[incoming["group"]]
        exists = Role.objects.filter(name=incoming["name"])
        if exists:
            exists.update(**outgoing)
            role = exists.first()
            role.refresh_from_db()
        else:
            role = Role.objects.create(**outgoing)
=======
    def role(self, data):
        if "user" in data:
            data["user"] = self.bootstrap.users[data["user"]]
        if "group" in data:
            data["group"] = self.bootstrap.groups[data["group"]]
        role, created = Role.objects.get_or_create(**data)
>>>>>>> 91431942
        return role

    def workflows(self, roles):
        for name, data in self.raw_data.items():
            self.workflow(name, data, roles)

    def workflow(self, name, data, roles):
        steps = data.pop("steps", [])
        workflow = Workflow.objects.create(**data)
        for step in steps:
            step["role"] = roles[step["role"]]
            workflow.steps.create(**step)
        self.data[name] = workflow<|MERGE_RESOLUTION|>--- conflicted
+++ resolved
@@ -16,28 +16,12 @@
             name: self.role(data) for name, data in roles
         }
 
-<<<<<<< HEAD
-    def role(self, incoming):
-        outgoing = incoming
-        if "user" in incoming:
-            outgoing["user"] = self.bootstrap.users[incoming["user"]]
-        if "group" in incoming:
-            outgoing["group"] = self.bootstrap.groups[incoming["group"]]
-        exists = Role.objects.filter(name=incoming["name"])
-        if exists:
-            exists.update(**outgoing)
-            role = exists.first()
-            role.refresh_from_db()
-        else:
-            role = Role.objects.create(**outgoing)
-=======
     def role(self, data):
         if "user" in data:
             data["user"] = self.bootstrap.users[data["user"]]
         if "group" in data:
             data["group"] = self.bootstrap.groups[data["group"]]
         role, created = Role.objects.get_or_create(**data)
->>>>>>> 91431942
         return role
 
     def workflows(self, roles):
